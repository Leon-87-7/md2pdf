--- conflicted
+++ resolved
@@ -11,7 +11,6 @@
 
 # Generated PDFs
 *.pdf
-<<<<<<< HEAD
 
 .claude
 # Test coverage reports --- IGNORE ---
@@ -20,15 +19,4 @@
 coverage.json 
 .coverage.* 
 
-docs/learning_guides 
-=======
-# Test coverage reports
-.coverage
-htmlcov/
-coverage.json
-# Claude Code configuration and artifacts
-.claude/
-
-# Historical documentation
-docs/learning_guides/
->>>>>>> 00e84b3d
+docs/learning_guides 